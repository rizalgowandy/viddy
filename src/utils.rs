--- conflicted
+++ resolved
@@ -31,15 +31,10 @@
         .map(PathBuf::from)
 });
 pub static LOG_ENV: LazyLock<String> = LazyLock::new(|| format!("{}_LOGLEVEL", *PROJECT_NAME));
-<<<<<<< HEAD
 pub const LOG_FILE: &str = concat!(env!("CARGO_PKG_NAME"), ".log");
-=======
-pub static LOG_FILE: LazyLock<String> = LazyLock::new(|| format!("{}.log", env!("CARGO_PKG_NAME")));
->>>>>>> da02db68
 
-fn project_directory() -> Option<ProjectDirs> {
-    ProjectDirs::from("dev", "sachaos", env!("CARGO_PKG_NAME"))
-}
+pub static PROJECT_DIRECTORY: LazyLock<Option<ProjectDirs>> =
+    LazyLock::new(|| ProjectDirs::from("dev", "sachaos", env!("CARGO_PKG_NAME")));
 
 pub fn initialize_panic_handler() -> Result<()> {
     let (panic_hook, eyre_hook) = color_eyre::config::HookBuilder::default()
@@ -91,34 +86,31 @@
 }
 
 pub fn get_data_dir() -> PathBuf {
-    let directory = if let Some(s) = DATA_FOLDER.clone() {
-        s
-    } else if let Some(proj_dirs) = project_directory() {
+    if let Some(s) = &*DATA_FOLDER {
+        s.clone()
+    } else if let Some(ref proj_dirs) = *PROJECT_DIRECTORY {
         proj_dirs.data_local_dir().to_path_buf()
     } else {
         PathBuf::from(".").join(".data")
-    };
-    directory
+    }
 }
 
 pub fn get_config_dir() -> PathBuf {
-    let directory = if let Some(s) = CONFIG_FOLDER.clone() {
-        s
-    } else if let Some(proj_dirs) = project_directory() {
+    if let Some(s) = &*CONFIG_FOLDER {
+        s.clone()
+    } else if let Some(ref proj_dirs) = *PROJECT_DIRECTORY {
         proj_dirs.config_local_dir().to_path_buf()
     } else {
         PathBuf::from(".").join(".config")
-    };
-    directory
+    }
 }
 
 pub fn get_old_config_dir() -> PathBuf {
-    let directory = if let Some(base_dirs) = BaseDirs::new() {
+    if let Some(base_dirs) = BaseDirs::new() {
         base_dirs.config_dir().to_path_buf()
     } else {
         PathBuf::from(".").join(".config")
-    };
-    directory
+    }
 }
 
 pub fn initialize_logging() -> Result<()> {
